'use strict';
/**
 * All connectors are defined here, instead of manifest.
 *
 * Matching connector is injected to the page after document_end event.
 *
 * Do not include jQuery - it is included by default.
 *
 *
 * Supported fields:
 *
 *    label
 *          - label to be shown in options to enable/disable the connector
 *          - be careful with renaming, as connector disable state depends on the label
 *
 *    matches
 *          - array of positive matches in format described in Chrome Ext. Dev. guide
 *          - connectors are processed in order and the first match is used; you can use
 *            this behaviour to emulate exclude matches
 *
 *    js
 *          - array of paths of files to be executed
 *          - all executions happen on or after 'document_end'
 *
 *    allFrames (optional)
 *          - boolean value representing InjectDetails.allFrames
 *          - FALSE by default
 *
 */
define(function() {
	return [
		{
			label: 'Baidu Music',
			matches: ['*://play.baidu.com/*'],
			js: ['connectors/baidu.js']
		},

		{
			label: 'YouTube',
			matches: ['*://www.youtube.com/watch*', '*://www.youtube.com/user/*'],
			js: ['connectors/youtube.js']
		},

		{
			label: 'TTNET Müzik',
			matches: ['*://www.ttnetmuzik.com.tr/*'],
			js: ['connectors/ttnet.js']
		},

		{
			label: 'Thesixtyone',
			matches: ['*://www.thesixtyone.com/*'],
			js: ['connectors/61.js']
		},

		{
			label: 'Google Play Music',
			matches: ['*://play.google.com/music/*'],
			js: ['connectors/v2/googlemusic.js'],
			version: 2
		},

		{
			label: 'MySpace',
			matches: ['*://myspace.com/*'],
			js: ['connectors/myspace.js']
		},

		{
			label: 'Pitchfork Advance',
			matches: ['*://pitchfork.com/advance/*', '*://www.pitchfork.com/advance/*'],
			js: ['connectors/pitchfork-advance.js']
		},

		{
			label: 'Pitchfork',
			matches: ['*://pitchfork.com/*', '*://www.pitchfork.com/*'],
			js: ['connectors/pitchfork.js']
		},

		{
			label: 'Fizy',
			matches: ['*://fizy.com/*', '*://fizy.org/*'],
			js: ['connectors/fizy.js']
		},

		{
			label: 'Virgin Radio Turkiye',
			matches: ['*://*.virginradioturkiye.com/*', '*://*.radioeksen.com/*'],
			js: ['connectors/virginradiotr.js']
		},

		{
			label: 'Ghostly Discovery',
			matches: ['http://ghostly.com/discovery/play', 'http://www.ghostly.com/discovery/play'],
			js: ['connectors/v2/ghostly.js'],
			version: 2
		},

		{
			label: 'Bandcamp',
			matches: ['*://*.bandcamp.com/*', '*://bandcamp.com/discover*'],
			js: ['connectors/v2/bandcamp.js'],
			version: 2
		},

		{
			label: 'Jango',
			matches: ['*://www.jango.com/*'],
			js: ['connectors/jango.js', 'connectors/jango-dom-inject.js']
		},

		{
			label: 'Pandora',
			matches: ['*://www.pandora.com/*'],
			js: ['connectors/v2/pandora.js'],
			version: 2
		},

		{
			label: 'pakartot',
			matches: ['*://www.pakartot.lt/*'],
			js: ['connectors/pakartot.js']
		},

		{
			label: 'Deezer',
			matches: ['*://www.deezer.com/*'],
			js: ['connectors/deezer.js']
		},

		{
			label: 'SoundCloud',
			matches: ['*://soundcloud.com/*'],
			js: ['connectors/v2/soundcloud.js'],
			version: 2
		},

		{
			label: 'Amazon',
			matches: ['*://www.amazon.com/gp/dmusic/cloudplayer/*', '*://www.amazon.de/gp/dmusic/cloudplayer/*', '*://www.amazon.es/gp/dmusic/cloudplayer/*', '*://www.amazon.co.uk/gp/dmusic/cloudplayer/*'],
			js: ['connectors/v2/amazon.js'],
			version: 2
		},

		{ // DEAD?
			label: 'Z-Music',
			matches: ['*://z-music.org/*'],
			js: ['connectors/zmusic.js']
		},

		{
			label: 'VK',
			matches: ['*://vk.com/*'],
			js: ['connectors/vk.js']
		},

		{
			label: 'Zvooq',
			matches: ['*://zvooq.ru/*'],
			js: ['connectors/zvooq.js']
		},

		{
			label: 'Weborama',
			matches: ['*://www.weborama.fm/*'],
			js: ['connectors/weborama.js'],
			allFrames: true
		},

		{
			label: '22 Tracks',
			matches: ['*://22tracks.com/*'],
			js: ['connectors/22tracks.js']
		},

		{
			label: 'Megalyrics',
			matches: ['*://megalyrics.ru/*'],
			js: ['connectors/megalyrics.js'],
			allFrames: true
		},

		{
			label: 'iHeart',
			matches: ['*://*.iheart.com/*'],
			js: ['connectors/iheart.js']
		},

		{
			label: 'Indie Shuffle',
			matches: ['*://www.indieshuffle.com/*'],
			js: ['connectors/v2/indieshuffle.js'],
			version: 2
		},

		{
			label: 'Tuba.FM',
			matches: ['*://fm.tuba.pl/*'],
			js: ['connectors/tubafm.js']
		},

		{
			label: 'Spotify',
			matches: ['https://player.spotify.com/*'],
			js: ['connectors/v2/spotify.js'],
			version: 2
		},

		{
			label: 'Spotify',
			matches: ['https://play.spotify.com/*'],
			js: ['connectors/v2/spotify-play.js'],
			version: 2
		},

		{
			label: 'Plug.dj',
			matches: ['*://plug.dj/*'],
			js: ['connectors/plugdj.js']
		},

		{
			label: 'Slacker (iframe)',
			matches: ['*://www.slacker.com/webplayer/index_embed.vm'],
			js: ['connectors/slacker.js']
		},

		{
			label: 'Slacker (main page)',
			matches: ['*://www.slacker.com/*'],
			js: ['connectors/v2/slacker2.js'],
			version: 2
		},

		{
			label: 'Daytrotter',
			matches: ['*://www.daytrotter.com/*'],
			js: ['connectors/daytrotter.js']
		},

		{
			label: 'AOL Radio',
			matches: ['*://aolradio.slacker.com/*'],
			js: ['connectors/aolradio.js']
		},

		{
			label: 'HillyDilly',
			matches: ['*://www.hillydilly.com/*'],
			js: ['connectors/hillydilly.js']
		},

		{
			label: 'Xbox Music',
			matches: ['*://music.xbox.com/*'],
			js: ['connectors/xboxmusic.js']
		},

		{
			label: '8tracks',
			matches: ['*://8tracks.com/*'],
			js: ['connectors/v2/8tracks.js'],
			version: 2
		},

		{
			label: 'Moje Polskie Radio',
			matches: ['*://moje.polskieradio.pl/station/*'],
			js: ['connectors/mojepolskieradio.js']
		},

		{
			label: 'Nova Planet',
			matches: ['*://www.novaplanet.com/radionova/player'],
			js: ['connectors/novaplanet.js']
		},

		{
			label: 'Radio+ Belgium',
			matches: ['*://www.radioplus.be/*'],
			js: ['connectors/radioplusbe.js']
		},

		{
			label: 'Songza',
			matches: ['*://songza.com/*'],
			js: ['connectors/v2/songza.js'],
			version: 2
		},

		{
			label: 'Douban Programme',
			matches: ['http://music.douban.com/programme/*'],
			js: ['connectors/douban-programme.js']
		},

		{
			label: 'Focus@Will',
			matches: ['*://www.focusatwill.com/*'],
			js: ['connectors/focusatwill.js']
		},

		{
			label: 'Le Tourne Disque',
			matches: ['*://www.letournedisque.com/*'],
			js: ['connectors/letournedisque.js']
		},

		{
			label: 'Rdio',
			matches: ['*://www.rdio.com/*'],
			js: ['connectors/rdio.js']
		},

		{
			label: 'Reddit Playlister',
			matches: ['*://redditplayer.phoenixforgotten.com/*'],
			js: ['connectors/redditplayer.js']
		},

		{
			label: 'Sullen-Ural',
			matches: ['*://sullen-ural.ru/*', '*://*.sullen-ural.ru/*'],
			js: ['connectors/sullen-ural.js']
		},

		{
			label: 'Digitally Imported',
			matches: ['*://www.di.fm/*'],
			js: ['connectors/difm.js']
		},

		{
			label: 'Beats Music',
			matches: ['*://*.beatsmusic.com/*'],
			js: ['vendor/jquery.cookie.js', 'connectors/beats.js']
		},

		{
			label: 'RadioPlayer',
			matches: ['*://www.thisisstar.co.uk/*', '*://live.thebridgeradio.net/*', '*://www.chorley.fm/*', '*://www.sun-fm.com/*', '*://www.minsterfm.com/*', '*://www.uckfieldfm.co.uk/*', '*://radioplayer.bishopfm.com/*', '*://player.jackbristol.com/*', '*://player.106jack.com/*', '*://player.jackradio.com/*', '*://www.tcrfm.co.uk/*', '*://sparksunderland.com/*', '*://player.juicefm.com/*', '*://rp.xrad.io/*', '*://www.radiojackie.com/*', '*://people.bath.ac.uk/*', '*://www.2br.co.uk/*', '*://player.three.fm/*', '*://player.therevolution962.com/*', '*://player.thewave.co.uk/*', '*://www.kcclive.com/*', '*://player.absoluteradio.co.uk/*', '*://aliveradio.net/*', '*://allfm.org/*', '*://www.amazingradio.com/*', '*://www.ambersoundfm.com/*', '*://player.bailriggfm.co.uk/*', '*://player.thebay.co.uk/*', '*://www.bcbradio.co.uk/*', '*://www.thebeach.co.uk/*', '*://www.thebee.co.uk/*', '*://www.bfbs.com/*', '*://player.boltonfm.com/*', '*://andoverplayer.thebreeze.com/*', '*://basingstokeplayer.thebreeze.com/*', '*://bristolplayer.thebreeze.com/*', '*://cheltenhamplayer.thebreeze.com/*', '*://easthampshireplayer.thebreeze.com/*', '*://westwiltsplayer.thebreeze.com/*', '*://newburyplayer.thebreeze.com/*', '*://northdorsetplayer.thebreeze.com/*', '*://northsomersetplayer.thebreeze.com/*', '*://southplayer.thebreeze.com/*', '*://southamptonplayer.thebreeze.com/*', '*://winchesterplayer.thebreeze.com/*', '*://southsomersetplayer.thebreeze.com/*', '*://bridge.fm/*', '*://www.capitalfm.com/*', '*://www.capitalxtra.com/*', '*://www.thecatradio.co.uk/*', '*://ukradioplayer.cfmradio.com/*', '*://www.southendandchelmsfordradio.com/*', '*://www.silk1069.com/*', '*://www.dee1063.com/*', '*://app.musicradio.com/*', '*://ukradioplayer.citytalk.fm/*', '*://www.classicfm.com/*', '*://ukradioplayer.clyde1.com/*', '*://ukradioplayer.clyde2.com/*', '*://player.compassfm.co.uk/*', '*://northamptonshire.connectfm.com/*', '*://peterborough.connectfm.com/*', '*://ukradioplayer.coolfm.co.uk/*', '*://www.crossrhythms.co.uk/*', '*://crushradio.co.uk/*', '*://player.dearnefm.co.uk/*', '*://diversefm.com/*', '*://ukradioplayer.downtown.co.uk/*', '*://www.dream100.com/*', '*://www.drystoneradio.co.uk/*', '*://www.eagleextra.co.uk/*', '*://www.964eagle.co.uk/*', '*://www.eagle3.co.uk/*', '*://www.energyfm.net/*', '*://ondemand.georgeandfire.co.uk/*', '*://www.forestfm.co.uk/*', '*://ukradioplayer.forth2.com/*', '*://ukradioplayer.forthone.com/*', '*://www.frenchradiolondon.com/*', '*://www.funkidslive.com/*', '*://www.futureradio.co.uk/*', '*://www.gateway978.com/*', '*://nwplayer.gaydio.co.uk/*', '*://player.gaydio.co.uk/*', '*://ukradioplayer.hallamfm.co.uk/*', '*://ukrp.musicradio.com/*', '*://www.heart.co.uk/*', '*://ukradioplayer.heatradio.com/*', '*://ukradioplayer.thehitsradio.com/*', '*://player.hot1028.com/*', '*://www.hubradio.co.uk/*', '*://imaginefm.net/*', '*://www.indigofm.co.uk/*', '*://www.iwradio.co.uk/*', '*://player.jackfmswindon.com/*', '*://www.jazzfm.co/*', '*://player.juicebrighton.com/*', '*://kanefm.com/*', '*://player.kcfm.co.uk/*', '*://ukradioplayer.kerrangradio.co.uk/*', '*://ukradioplayer.key103.co.uk/*', '*://player.kingdomfm.co.uk/*', '*://kiss101.ukradioplayer.kissfmuk.com/*', '*://kiss105.ukradioplayer.kissfmuk.com/*', '*://kiss100.ukradioplayer.kissfmuk.com/*', '*://ukradioplayer.kissfresh.kissfmuk.com/*', '*://ukradioplayer.kisstory.kissfmuk.com/*', '*://www.klfm967.co.uk/*', '*://streaming.kentonline.co.uk/*', '*://player.lincsfm.co.uk/*', '*://ukradioplayer.magic.co.uk/*', '*://ukradioplayer.manchestersmagic.co.uk/*', '*://ukradioplayer.magic1152.co.uk/*', '*://ukradioplayer.magic1161.co.uk/*', '*://ukradioplayer.magic1170.co.uk/*', '*://ukradioplayer.magic1548.co.uk/*', '*://ukradioplayer.magic828.co.uk/*', '*://ukradioplayer.magic999.co.uk/*', '*://ukradioplayer.magicam.co.uk/*', '*://player.manxradio.com/*', '*://ukradioplayer.metroradio.co.uk/*', '*://ukradioplayerone.mfr.co.uk/*', '*://ukradioplayertwo.mfr.co.uk/*', '*://www.ministryofsound.com/*', '*://www.mix96.co.uk/*', '*://www.mkfm.com/*', '*://nationhits.com/*', '*://www.nationradio.com/*', '*://www.northnorfolkradio.com/*', '*://ukradioplayer.northsound1.com/*', '*://ukradioplayer.northsound2.com/*', '*://www.999radionorwich.com/*', '*://player.oakfm.co.uk/*', '*://www.originalfm.com/*', '*://palm105.co.uk/*', '*://player.peakfm.net/*', '*://www.piratefm.co.uk/*', '*://player.planetrock.com/*', '*://www.premierradio.org.uk/*', '*://player.pulse2.net/*', '*://player.pulse.co.uk/*', '*://ukradioplayer.radioaire.co.uk/*', '*://ukradioplayer.radioborders.com/*', '*://radiocarmarthenshire.com/*', '*://www.radiocaroline.co.uk/*', '*://radioceredigion.com/*', '*://ukradioplayer.radiocity.co.uk/*', '*://www.radioessex.com/*', '*://player.radioexe.co.uk/*', '*://radiolab.beds.ac.uk/*', '*://radiopembrokeshire.com/*', '*://radioplus.org.uk/*', '*://www.radiotyneside.co.uk/*', '*://www.radioverulam.com/*', '*://player.wave965.com/*', '*://radioreverb.com/*', '*://www.realradionortheast.co.uk/*', '*://www.realradionorthwest.co.uk/*', '*://www.realradio-scotland.co.uk/*', '*://www.realradiowales.co.uk/*', '*://www.realradioxs.co.uk/*', '*://www.realradioyorkshire.co.uk/*', '*://www.reprezent.org.uk/*', '*://radioplayer.resonancefm.com/*', '*://player.ridingsfm.co.uk/*', '*://rinse.fm/*', '*://listen.insightradio.co.uk/*', '*://ukradioplayer.rockfm.co.uk/*', '*://player.rotherfm.co.uk/*', '*://player.rutlandradio.co.uk/*', '*://scarletfm.com/*', '*://www.sfmradio.com/*', '*://www.toxicflames.co.uk/*', '*://player.signal1.co.uk/*', '*://player.signal107.co.uk/*', '*://player.signal2.co.uk/*', '*://smilesussex.com/*', '*://www.smoothradio.co.uk/*', '*://www.solarradio.com/*', '*://www.somervalleyfm.co.uk/*', '*://player.soundartradio.org.uk/*', '*://www.thesourcefm.co.uk/*', '*://www.spectrumradio.net/*', '*://www.spirefm.co.uk/*', '*://www.spiritfm.net/*', '*://www.star107.co.uk/*', '*://www.strayfm.com/*', '*://www.susyradio.com/*', '*://player.swanseasound.co.uk/*', '*://www.switchradio.co.uk/*', '*://talksport.com/*', '*://tonefm.co.uk/*', '*://ukradioplayer.tayam.co.uk/*', '*://ukradioplayer.tayfm.co.uk/*', '*://www.teamrockradio.com/*', '*://ukradioplayer.tfmradio.com/*', '*://player.towerfm.co.uk/*', '*://www.town102.com/*', '*://player.traxfm.co.uk/*', '*://player.2lr.co.uk/*', '*://www.u105.com/*', '*://www.ucb.co.uk/*', '*://ury.org.uk/*', '*://urn1350.net/*', '*://ukradioplayer.vikingfm.co.uk/*', '*://www.thevoicefm.co.uk/*', '*://ruvr.co.uk/*', '*://ukradioplayer.wave105.com/*', '*://www.wessexfm.com/*', '*://ukradioplayer.westfm.co.uk/*', '*://ukradioplayer.westsound.co.uk/*', '*://ukradioplayer.westsoundradio.com/*', '*://player.wirefm.com/*', '*://player.wishfm.net/*', '*://www.xfm.co.uk/*', '*://www.yorkshirecoastradio.com/*'],
			js: ['connectors/radioplayer.js']
		},

		{
			label: 'BBC RadioPlayer',
			matches: ['*://www.bbc.co.uk/radio/player/*'],
			js: ['connectors/v2/bbcradioplayer.js'],
			version: 2
		},

		{
			label: 'Gaana.com',
			matches: ['*://gaana.com/*'],
			js: ['connectors/gaana.js']
		},

		{
			label: 'Music Unlimited',
			matches: ['*://music.sonyentertainmentnetwork.com/*'],
			js: ['connectors/musicunlimited.js']
		},

		{
			label: 'Yandex.Music',
			matches: ['*://music.yandex.ru/*'],
			js: ['connectors/yandex.js']
		},

		{
			label: 'PLEX',
			matches: ['*://*32400/web/*', '*://plex.tv/web/*'],
			js: ['connectors/plex.js']
		},

		{
			label: 'Pleer.Com (Prostopleer)',
			matches: ['*://pleer.com/*', '*://prostopleer.com/*'],
			js: ['connectors/pleer.js']
		},

		{
			label: 'TuneIn',
			matches: ['*://tunein.com/*'],
			js: ['connectors/tunein.js']
		},

		{
			label: 'MixCloud (Timestamped mixes only)',
			matches: ['*://mixcloud.com/*', '*://*.mixcloud.com/*'],
			js: ['connectors/v2/mixcloud.js'],
			version: 2
		},

		{
			label: 'ReverbNation',
			matches: ['*://www.reverbnation.com/*'],
			js: ['connectors/reverbnation.js']
		},

		{
			label: 'Xiami.com',
			matches: ['http://www.xiami.com/play*'],
			js: ['connectors/xiami.js']
		},

		{
			label: 'NRK Radio',
			matches: ['*://radio.nrk.no/*'],
			js: ['connectors/nrkradio.js']
		},

		{
			label: 'Archive.org',
			matches: ['*://archive.org/details/*'],
			js: ['connectors/v2/archive.js'],
			version: 2
		},

		{
			label: 'Odnoklassniki',
			matches: ['*://odnoklassniki.ru/*', '*://ok.ru/*'],
			js: ['connectors/odnoklassniki.js'],
			allFrames: true
		},

		{
			label: 'Soundozer',
			matches: ['*://soundozer.com/*'],
			js: ['connectors/soundozer.js']
		},

		{
			label: '163 Music',
			matches: ['*://music.163.com/*'],
			js: ['connectors/163music.js']
		},

		{
			label: 'blinkboxMusic',
			matches: ['*://www.blinkboxmusic.com/*'],
			js: ['connectors/blinkboxmusic.js']
		},

		{
			label: 'luooMusic',
			matches: ['*://www.luoo.net/*'],
			js: ['connectors/luoo.js']
		},

		{
			label: 'ambientsleepingpill',
			matches: ['*://*.ambientsleepingpill.com/'],
			js: ['connectors/ambientsleepingpill.js']
		},

		{
			label: 'Blitzr',
			matches: ['*://*.blitzr.com/*', '*://blitzr.com/*'],
			js: ['connectors/blitzr.js']
		},

		{
			label: 'TIDAL',
			matches: ['*://listen.tidalhifi.com/*', '*://listen.tidal.com/*'],
			js: ['connectors/v2/tidal.js'],
			version: 2
		},

		{
			label: 'Bop.fm',
			matches: ['*://bop.fm/*'],
			js: ['connectors/v2/bopfm.js'],
			version: 2
		},

		{
			label: 'Radionomy',
			matches: ['*://www.radionomy.com/*'],
			js: ['connectors/v2/radionomy.js'],
			version: 2
		},

		{
			label: 'Jazzradio',
			matches: ['*://www.jazzradio.com/*'],
			js: ['connectors/v2/jazzradio.js'],
			version: 2
		},

		{
			label: 'Musicload',
			matches: ['*://www.musicload.de/*'],
			js: ['connectors/v2/musicload.js'],
			version: 2
		},

		{
			label: 'Noon Pacific',
			matches: ['*://www.noonpacific.com/*', '*://noonpacific.com/*'],
			js: ['connectors/v2/noonpacific.js'],
			version: 2
		},

		{
			label: 'SomaFM',
			matches: ['*://somafm.com/player/*'],
			js: ['connectors/v2/somafm.js'],
			version: 2
		},

		{
			label: 'Noisetrade',
			matches: ['*://www.noisetrade.com/*', '*://noisetrade.com/*'],
			js: ['connectors/v2/noisetrade.js'],
			version: 2
		},

		{
			label: 'Free Music Archive',
			matches: ['*://www.freemusicarchive.org/*', '*://freemusicarchive.org/*', '*://www.freemusicarchive.com/*', '*://freemusicarchive.com/*'],
			js: ['connectors/v2/freemusicarchive.js'],
			version: 2
		},

		{
			label: 'musicase',
			matches: ['*://musicase.me/*'],
			js: ['connectors/v2/musicase.js'],
			version: 2
		},

		{
			label: 'Reddit Music Player',
			matches: ['*://reddit.musicplayer.io/'],
			js: ['connectors/v2/redditmusicplayer.js'],
			version: 2
		},

		{
			label: 'kollekt.fm',
			matches: ['*://kollekt.fm/*'],
			js: ['connectors/v2/kollekt.js'],
			version: 2
		},

		{
			label: 'audiosplitter.fm',
			matches: ['*://audiosplitter.fm/*'],
			js: ['connectors/v2/audiosplitter.js'],
			version: 2
		},

		{
			label: 'novoeradio.by',
			matches: ['*://www.novoeradio.by/*'],
			js: ['connectors/v2/novoeradio.js'],
			version: 2
		},

		{
			label: 'Tradiio',
			matches: ['*://tradiio.com/*', '*://*.tradiio.com/*'],
			js: ['connectors/v2/tradiio.js'],
			version: 2
		},

		{
			label: 'Yandex radio',
			matches: ['https://radio.yandex.ru/*'],
			js: ['connectors/v2/yandexradio.js'],
			version: 2
		},

		{
<<<<<<< HEAD
			label: 'Dash Radio',
			matches: ['*://dashradio.com/*'],
			js: ['connectors/v2/dashradio.js'],
=======
			label: 'oplayer',
			matches: ['*://oplayer.org/*'],
			js: ['connectors/v2/jplayer-oplayer.js'],
>>>>>>> 2855ff24
			version: 2
		},

		{
<<<<<<< HEAD
			label: 'EDM.com',
			matches: ['*://edm.com/*'],
			js: ['connectors/v2/edm.js'],
=======
			label: 'post-player',
			matches: ['*://post-player.org/*'],
			js: ['connectors/v2/jplayer-postplayer.js'],
>>>>>>> 2855ff24
			version: 2
		}

	];
});<|MERGE_RESOLUTION|>--- conflicted
+++ resolved
@@ -574,28 +574,30 @@
 		},
 
 		{
-<<<<<<< HEAD
 			label: 'Dash Radio',
 			matches: ['*://dashradio.com/*'],
 			js: ['connectors/v2/dashradio.js'],
-=======
+			version: 2
+		},
+
+		{
 			label: 'oplayer',
 			matches: ['*://oplayer.org/*'],
 			js: ['connectors/v2/jplayer-oplayer.js'],
->>>>>>> 2855ff24
-			version: 2
-		},
-
-		{
-<<<<<<< HEAD
+			version: 2
+		},
+
+		{
 			label: 'EDM.com',
 			matches: ['*://edm.com/*'],
 			js: ['connectors/v2/edm.js'],
-=======
+			version: 2
+		},
+
+		{
 			label: 'post-player',
 			matches: ['*://post-player.org/*'],
 			js: ['connectors/v2/jplayer-postplayer.js'],
->>>>>>> 2855ff24
 			version: 2
 		}
 

'use strict';
/**
 * All connectors are defined here, instead of manifest.
 *
 * Matching connector is injected to the page after document_end event.
 *
 * Do not include jQuery - it is included by default.
 *
 *
 * Supported fields:
 *
 *    label
 *          - label to be shown in options to enable/disable the connector
 *          - be careful with renaming, as connector disable state depends on the label
 *
 *    matches
 *          - array of positive matches in format described in Chrome Ext. Dev. guide
 *          - connectors are processed in order and the first match is used; you can use
 *            this behaviour to emulate exclude matches
 *
 *    js
 *          - array of paths of files to be executed
 *          - all executions happen on or after 'document_end'
 *
 *    allFrames (optional)
 *          - boolean value representing InjectDetails.allFrames
 *          - FALSE by default
 *
 */
define(function() {
	return [
		{
			label: 'Baidu Music',
			matches: ['*://play.baidu.com/*'],
			js: ['connectors/baidu.js']
		},

		{
			label: 'YouTube',
			matches: ['*://www.youtube.com/watch*', '*://www.youtube.com/user/*'],
			js: ['connectors/youtube.js']
		},

		{
			label: 'TTNET Müzik',
			matches: ['*://www.ttnetmuzik.com.tr/*'],
			js: ['connectors/ttnet.js']
		},

		{
			label: 'Thesixtyone',
			matches: ['*://www.thesixtyone.com/*'],
			js: ['connectors/61.js']
		},

		{
			label: 'Google Play Music',
			matches: ['*://play.google.com/music/*'],
			js: ['connectors/v2/googlemusic.js'],
			version: 2
		},

		{
			label: 'MySpace',
			matches: ['*://myspace.com/*'],
			js: ['connectors/myspace.js']
		},

		{
			label: 'Pitchfork Advance',
			matches: ['*://pitchfork.com/advance/*', '*://www.pitchfork.com/advance/*'],
			js: ['connectors/pitchfork-advance.js']
		},

		{
			label: 'Pitchfork',
			matches: ['*://pitchfork.com/*', '*://www.pitchfork.com/*'],
			js: ['connectors/pitchfork.js']
		},

		{
			label: 'Fizy',
			matches: ['*://fizy.com/*', '*://fizy.org/*'],
			js: ['connectors/fizy.js']
		},

		{
			label: 'Virgin Radio Turkiye',
			matches: ['*://*.virginradioturkiye.com/*', '*://*.radioeksen.com/*'],
			js: ['connectors/virginradiotr.js']
		},

		{
			label: 'Ghostly Discovery',
			matches: ['http://ghostly.com/discovery/play', 'http://www.ghostly.com/discovery/play'],
			js: ['connectors/v2/ghostly.js'],
			version: 2
		},

		{
			label: 'Bandcamp',
			matches: ['*://*.bandcamp.com/*', '*://bandcamp.com/discover*'],
			js: ['connectors/v2/bandcamp.js'],
			version: 2
		},

		{
			label: 'Jango',
			matches: ['*://www.jango.com/*'],
			js: ['connectors/jango.js', 'connectors/jango-dom-inject.js']
		},

		{
			label: 'Pandora',
			matches: ['*://www.pandora.com/*'],
			js: ['connectors/v2/pandora.js'],
			version: 2
		},

		{
			label: 'pakartot',
			matches: ['*://www.pakartot.lt/*'],
			js: ['connectors/pakartot.js']
		},

		{
			label: 'Deezer',
			matches: ['*://www.deezer.com/*'],
			js: ['connectors/deezer.js']
		},

		{
			label: 'SoundCloud',
			matches: ['*://soundcloud.com/*'],
			js: ['connectors/v2/soundcloud.js'],
			version: 2
		},

		{
			label: 'Amazon',
			matches: ['*://www.amazon.com/gp/dmusic/cloudplayer/*', '*://www.amazon.de/gp/dmusic/cloudplayer/*', '*://www.amazon.es/gp/dmusic/cloudplayer/*', '*://www.amazon.co.uk/gp/dmusic/cloudplayer/*'],
			js: ['connectors/v2/amazon.js'],
			version: 2
		},

		{ // DEAD?
			label: 'Z-Music',
			matches: ['*://z-music.org/*'],
			js: ['connectors/zmusic.js']
		},

		{
			label: 'VK',
			matches: ['*://vk.com/*'],
			js: ['connectors/vk.js']
		},

		{
			label: 'Zvooq',
			matches: ['*://zvooq.ru/*'],
			js: ['connectors/zvooq.js']
		},

		{
			label: 'Weborama',
			matches: ['*://www.weborama.fm/*'],
			js: ['connectors/weborama.js'],
			allFrames: true
		},

		{
			label: '22 Tracks',
			matches: ['*://22tracks.com/*'],
			js: ['connectors/22tracks.js']
		},

		{
			label: 'Megalyrics',
			matches: ['*://megalyrics.ru/*'],
			js: ['connectors/megalyrics.js'],
			allFrames: true
		},

		{
			label: 'iHeart',
			matches: ['*://*.iheart.com/*'],
			js: ['connectors/iheart.js']
		},

		{
			label: 'Indie Shuffle',
			matches: ['*://www.indieshuffle.com/*'],
			js: ['connectors/v2/indieshuffle.js'],
			version: 2
		},

		{
			label: 'Tuba.FM',
			matches: ['*://fm.tuba.pl/*'],
			js: ['connectors/tubafm.js']
		},

		{
			label: 'Spotify',
			matches: ['https://player.spotify.com/*'],
			js: ['connectors/v2/spotify.js'],
			version: 2
		},

		{
			label: 'Spotify',
			matches: ['https://play.spotify.com/*'],
			js: ['connectors/v2/spotify-play.js'],
			version: 2
		},

		{
			label: 'Plug.dj',
			matches: ['*://plug.dj/*'],
			js: ['connectors/plugdj.js']
		},

		{
			label: 'Slacker (iframe)',
			matches: ['*://www.slacker.com/webplayer/index_embed.vm'],
			js: ['connectors/slacker.js']
		},

		{
			label: 'Slacker (main page)',
			matches: ['*://www.slacker.com/*'],
			js: ['connectors/v2/slacker2.js'],
			version: 2
		},

		{
			label: 'Daytrotter',
			matches: ['*://www.daytrotter.com/*'],
			js: ['connectors/daytrotter.js']
		},

		{
			label: 'AOL Radio',
			matches: ['*://aolradio.slacker.com/*'],
			js: ['connectors/aolradio.js']
		},

		{
			label: 'HillyDilly',
			matches: ['*://www.hillydilly.com/*'],
			js: ['connectors/hillydilly.js']
		},

		{
			label: 'Groove Music',
			matches: ['*://music.microsoft.com/*'],
			js: ['connectors/groovemusic.js']
		},

		{
			label: '8tracks',
			matches: ['*://8tracks.com/*'],
			js: ['connectors/v2/8tracks.js'],
			version: 2
		},

		{
			label: 'Moje Polskie Radio',
			matches: ['*://moje.polskieradio.pl/station/*'],
			js: ['connectors/mojepolskieradio.js']
		},

		{
			label: 'Nova Planet',
			matches: ['*://www.novaplanet.com/radionova/player'],
			js: ['connectors/novaplanet.js']
		},

		{
			label: 'Radio+ Belgium',
			matches: ['*://www.radioplus.be/*'],
			js: ['connectors/radioplusbe.js']
		},

		{
			label: 'Songza',
			matches: ['*://songza.com/*'],
			js: ['connectors/v2/songza.js'],
			version: 2
		},

		{
			label: 'Douban Programme',
			matches: ['http://music.douban.com/programme/*'],
			js: ['connectors/douban-programme.js']
		},

		{
			label: 'Focus@Will',
			matches: ['*://www.focusatwill.com/*'],
			js: ['connectors/focusatwill.js']
		},

		{
			label: 'Le Tourne Disque',
			matches: ['*://www.letournedisque.com/*'],
			js: ['connectors/letournedisque.js']
		},

		{
			label: 'Rdio',
			matches: ['*://www.rdio.com/*'],
			js: ['connectors/rdio.js']
		},

		{
			label: 'Reddit Playlister',
			matches: ['*://redditplayer.phoenixforgotten.com/*'],
			js: ['connectors/redditplayer.js']
		},

		{
			label: 'Sullen-Ural',
			matches: ['*://sullen-ural.ru/*', '*://*.sullen-ural.ru/*'],
			js: ['connectors/sullen-ural.js']
		},

		{
			label: 'Digitally Imported',
			matches: ['*://www.di.fm/*'],
			js: ['connectors/difm.js']
		},

		{
			label: 'Beats Music',
			matches: ['*://*.beatsmusic.com/*'],
			js: ['vendor/jquery.cookie.js', 'connectors/beats.js']
		},

		{
			label: 'RadioPlayer',
			matches: ['*://www.thisisstar.co.uk/*', '*://live.thebridgeradio.net/*', '*://www.chorley.fm/*', '*://www.sun-fm.com/*', '*://www.minsterfm.com/*', '*://www.uckfieldfm.co.uk/*', '*://radioplayer.bishopfm.com/*', '*://player.jackbristol.com/*', '*://player.106jack.com/*', '*://player.jackradio.com/*', '*://www.tcrfm.co.uk/*', '*://sparksunderland.com/*', '*://player.juicefm.com/*', '*://rp.xrad.io/*', '*://www.radiojackie.com/*', '*://people.bath.ac.uk/*', '*://www.2br.co.uk/*', '*://player.three.fm/*', '*://player.therevolution962.com/*', '*://player.thewave.co.uk/*', '*://www.kcclive.com/*', '*://player.absoluteradio.co.uk/*', '*://aliveradio.net/*', '*://allfm.org/*', '*://www.amazingradio.com/*', '*://www.ambersoundfm.com/*', '*://player.bailriggfm.co.uk/*', '*://player.thebay.co.uk/*', '*://www.bcbradio.co.uk/*', '*://www.thebeach.co.uk/*', '*://www.thebee.co.uk/*', '*://www.bfbs.com/*', '*://player.boltonfm.com/*', '*://andoverplayer.thebreeze.com/*', '*://basingstokeplayer.thebreeze.com/*', '*://bristolplayer.thebreeze.com/*', '*://cheltenhamplayer.thebreeze.com/*', '*://easthampshireplayer.thebreeze.com/*', '*://westwiltsplayer.thebreeze.com/*', '*://newburyplayer.thebreeze.com/*', '*://northdorsetplayer.thebreeze.com/*', '*://northsomersetplayer.thebreeze.com/*', '*://southplayer.thebreeze.com/*', '*://southamptonplayer.thebreeze.com/*', '*://winchesterplayer.thebreeze.com/*', '*://southsomersetplayer.thebreeze.com/*', '*://bridge.fm/*', '*://www.capitalfm.com/*', '*://www.capitalxtra.com/*', '*://www.thecatradio.co.uk/*', '*://ukradioplayer.cfmradio.com/*', '*://www.southendandchelmsfordradio.com/*', '*://www.silk1069.com/*', '*://www.dee1063.com/*', '*://app.musicradio.com/*', '*://ukradioplayer.citytalk.fm/*', '*://www.classicfm.com/*', '*://ukradioplayer.clyde1.com/*', '*://ukradioplayer.clyde2.com/*', '*://player.compassfm.co.uk/*', '*://northamptonshire.connectfm.com/*', '*://peterborough.connectfm.com/*', '*://ukradioplayer.coolfm.co.uk/*', '*://www.crossrhythms.co.uk/*', '*://crushradio.co.uk/*', '*://player.dearnefm.co.uk/*', '*://diversefm.com/*', '*://ukradioplayer.downtown.co.uk/*', '*://www.dream100.com/*', '*://www.drystoneradio.co.uk/*', '*://www.eagleextra.co.uk/*', '*://www.964eagle.co.uk/*', '*://www.eagle3.co.uk/*', '*://www.energyfm.net/*', '*://ondemand.georgeandfire.co.uk/*', '*://www.forestfm.co.uk/*', '*://ukradioplayer.forth2.com/*', '*://ukradioplayer.forthone.com/*', '*://www.frenchradiolondon.com/*', '*://www.funkidslive.com/*', '*://www.futureradio.co.uk/*', '*://www.gateway978.com/*', '*://nwplayer.gaydio.co.uk/*', '*://player.gaydio.co.uk/*', '*://ukradioplayer.hallamfm.co.uk/*', '*://ukrp.musicradio.com/*', '*://www.heart.co.uk/*', '*://ukradioplayer.heatradio.com/*', '*://ukradioplayer.thehitsradio.com/*', '*://player.hot1028.com/*', '*://www.hubradio.co.uk/*', '*://imaginefm.net/*', '*://www.indigofm.co.uk/*', '*://www.iwradio.co.uk/*', '*://player.jackfmswindon.com/*', '*://www.jazzfm.co/*', '*://player.juicebrighton.com/*', '*://kanefm.com/*', '*://player.kcfm.co.uk/*', '*://ukradioplayer.kerrangradio.co.uk/*', '*://ukradioplayer.key103.co.uk/*', '*://player.kingdomfm.co.uk/*', '*://kiss101.ukradioplayer.kissfmuk.com/*', '*://kiss105.ukradioplayer.kissfmuk.com/*', '*://kiss100.ukradioplayer.kissfmuk.com/*', '*://ukradioplayer.kissfresh.kissfmuk.com/*', '*://ukradioplayer.kisstory.kissfmuk.com/*', '*://www.klfm967.co.uk/*', '*://streaming.kentonline.co.uk/*', '*://player.lincsfm.co.uk/*', '*://ukradioplayer.magic.co.uk/*', '*://ukradioplayer.manchestersmagic.co.uk/*', '*://ukradioplayer.magic1152.co.uk/*', '*://ukradioplayer.magic1161.co.uk/*', '*://ukradioplayer.magic1170.co.uk/*', '*://ukradioplayer.magic1548.co.uk/*', '*://ukradioplayer.magic828.co.uk/*', '*://ukradioplayer.magic999.co.uk/*', '*://ukradioplayer.magicam.co.uk/*', '*://player.manxradio.com/*', '*://ukradioplayer.metroradio.co.uk/*', '*://ukradioplayerone.mfr.co.uk/*', '*://ukradioplayertwo.mfr.co.uk/*', '*://www.ministryofsound.com/*', '*://www.mix96.co.uk/*', '*://www.mkfm.com/*', '*://nationhits.com/*', '*://www.nationradio.com/*', '*://www.northnorfolkradio.com/*', '*://ukradioplayer.northsound1.com/*', '*://ukradioplayer.northsound2.com/*', '*://www.999radionorwich.com/*', '*://player.oakfm.co.uk/*', '*://www.originalfm.com/*', '*://palm105.co.uk/*', '*://player.peakfm.net/*', '*://www.piratefm.co.uk/*', '*://player.planetrock.com/*', '*://www.premierradio.org.uk/*', '*://player.pulse2.net/*', '*://player.pulse.co.uk/*', '*://ukradioplayer.radioaire.co.uk/*', '*://ukradioplayer.radioborders.com/*', '*://radiocarmarthenshire.com/*', '*://www.radiocaroline.co.uk/*', '*://radioceredigion.com/*', '*://ukradioplayer.radiocity.co.uk/*', '*://www.radioessex.com/*', '*://player.radioexe.co.uk/*', '*://radiolab.beds.ac.uk/*', '*://radiopembrokeshire.com/*', '*://radioplus.org.uk/*', '*://www.radiotyneside.co.uk/*', '*://www.radioverulam.com/*', '*://player.wave965.com/*', '*://radioreverb.com/*', '*://www.realradionortheast.co.uk/*', '*://www.realradionorthwest.co.uk/*', '*://www.realradio-scotland.co.uk/*', '*://www.realradiowales.co.uk/*', '*://www.realradioxs.co.uk/*', '*://www.realradioyorkshire.co.uk/*', '*://www.reprezent.org.uk/*', '*://radioplayer.resonancefm.com/*', '*://player.ridingsfm.co.uk/*', '*://rinse.fm/*', '*://listen.insightradio.co.uk/*', '*://ukradioplayer.rockfm.co.uk/*', '*://player.rotherfm.co.uk/*', '*://player.rutlandradio.co.uk/*', '*://scarletfm.com/*', '*://www.sfmradio.com/*', '*://www.toxicflames.co.uk/*', '*://player.signal1.co.uk/*', '*://player.signal107.co.uk/*', '*://player.signal2.co.uk/*', '*://smilesussex.com/*', '*://www.smoothradio.co.uk/*', '*://www.solarradio.com/*', '*://www.somervalleyfm.co.uk/*', '*://player.soundartradio.org.uk/*', '*://www.thesourcefm.co.uk/*', '*://www.spectrumradio.net/*', '*://www.spirefm.co.uk/*', '*://www.spiritfm.net/*', '*://www.star107.co.uk/*', '*://www.strayfm.com/*', '*://www.susyradio.com/*', '*://player.swanseasound.co.uk/*', '*://www.switchradio.co.uk/*', '*://talksport.com/*', '*://tonefm.co.uk/*', '*://ukradioplayer.tayam.co.uk/*', '*://ukradioplayer.tayfm.co.uk/*', '*://www.teamrockradio.com/*', '*://ukradioplayer.tfmradio.com/*', '*://player.towerfm.co.uk/*', '*://www.town102.com/*', '*://player.traxfm.co.uk/*', '*://player.2lr.co.uk/*', '*://www.u105.com/*', '*://www.ucb.co.uk/*', '*://ury.org.uk/*', '*://urn1350.net/*', '*://ukradioplayer.vikingfm.co.uk/*', '*://www.thevoicefm.co.uk/*', '*://ruvr.co.uk/*', '*://ukradioplayer.wave105.com/*', '*://www.wessexfm.com/*', '*://ukradioplayer.westfm.co.uk/*', '*://ukradioplayer.westsound.co.uk/*', '*://ukradioplayer.westsoundradio.com/*', '*://player.wirefm.com/*', '*://player.wishfm.net/*', '*://www.xfm.co.uk/*', '*://www.yorkshirecoastradio.com/*'],
			js: ['connectors/radioplayer.js']
		},

		{
			label: 'BBC RadioPlayer',
			matches: ['*://www.bbc.co.uk/radio/player/*'],
			js: ['connectors/v2/bbcradioplayer.js'],
			version: 2
		},

		{
			label: 'Gaana.com',
			matches: ['*://gaana.com/*'],
			js: ['connectors/gaana.js']
		},

		{
			label: 'Music Unlimited',
			matches: ['*://music.sonyentertainmentnetwork.com/*'],
			js: ['connectors/musicunlimited.js']
		},

		{
			label: 'Yandex.Music',
			matches: ['*://music.yandex.ru/*'],
			js: ['connectors/yandex.js']
		},

		{
			label: 'PLEX',
			matches: ['*://*32400/web/*', '*://plex.tv/web/*'],
			js: ['connectors/plex.js']
		},

		{
			label: 'Pleer.Com (Prostopleer)',
			matches: ['*://pleer.com/*', '*://prostopleer.com/*'],
			js: ['connectors/pleer.js']
		},

		{
			label: 'TuneIn',
			matches: ['*://tunein.com/*'],
			js: ['connectors/tunein.js']
		},

		{
			label: 'MixCloud (Timestamped mixes only)',
			matches: ['*://mixcloud.com/*', '*://*.mixcloud.com/*'],
			js: ['connectors/v2/mixcloud.js'],
			version: 2
		},

		{
			label: 'ReverbNation',
			matches: ['*://www.reverbnation.com/*'],
			js: ['connectors/reverbnation.js']
		},

		{
			label: 'Xiami.com',
			matches: ['http://www.xiami.com/play*'],
			js: ['connectors/v2/xiami.js'],
			version: 2
		},

		{
			label: 'NRK Radio',
			matches: ['*://radio.nrk.no/*'],
			js: ['connectors/nrkradio.js']
		},

		{
			label: 'Archive.org',
			matches: ['*://archive.org/details/*'],
			js: ['connectors/v2/archive.js'],
			version: 2
		},

		{
			label: 'Odnoklassniki',
			matches: ['*://odnoklassniki.ru/*', '*://ok.ru/*'],
			js: ['connectors/odnoklassniki.js'],
			allFrames: true
		},

		{
			label: 'Soundozer',
			matches: ['*://soundozer.com/*'],
			js: ['connectors/soundozer.js']
		},

		{
			label: '163 Music',
			matches: ['*://music.163.com/*'],
			js: ['connectors/v2/163music.js'],
			version: 2
		},

		{
			label: 'blinkboxMusic',
			matches: ['*://www.blinkboxmusic.com/*'],
			js: ['connectors/blinkboxmusic.js']
		},

		{
			label: 'luooMusic',
			matches: ['*://www.luoo.net/*'],
			js: ['connectors/luoo.js']
		},

		{
			label: 'ambientsleepingpill',
			matches: ['*://*.ambientsleepingpill.com/'],
			js: ['connectors/ambientsleepingpill.js']
		},

		{
			label: 'Blitzr',
			matches: ['*://*.blitzr.com/*', '*://blitzr.com/*'],
			js: ['connectors/blitzr.js']
		},

		{
			label: 'TIDAL',
			matches: ['*://listen.tidalhifi.com/*', '*://listen.tidal.com/*'],
			js: ['connectors/v2/tidal.js'],
			version: 2
		},

		{
			label: 'Bop.fm',
			matches: ['*://bop.fm/*'],
			js: ['connectors/v2/bopfm.js'],
			version: 2
		},

		{
			label: 'Radionomy',
			matches: ['*://www.radionomy.com/*'],
			js: ['connectors/v2/radionomy.js'],
			version: 2
		},

		{
<<<<<<< HEAD
			label: 'GetWorkDoneMusic',
			matches: ['*://www.getworkdonemusic.com/*', '*://getworkdonemusic.com/*'],
			js: ['connectors/v2/getworkdonemusic.js'],
=======
			label: 'Stereodose',
			matches: ['*://www.stereodose.com/*'],
			js: ['connectors/v2/stereodose.js'],
>>>>>>> b6e2d3b5
			version: 2
		},

		{
			label: 'Jolicloud',
			matches: ['*://drive.jolicloud.com/*'],
			js: ['connectors/v2/jolicloud.js'],
			version: 2
		},

		{
			label: 'myradio.ua',
			matches: ['*://myradio.ua/*'],
			js: ['connectors/v2/myradio.ua.js'],
			version: 2
		},

		{
			label: 'SlashFavorites',
			matches: ['*://slashfavorites.com/*'],
			js: ['connectors/v2/slashfavorites.js'],
			version: 2
		},

		{
			label: 'Solayo',
			matches: ['*://www.solayo.com/*', '*://solayo.com/*'],
			js: ['connectors/v2/solayo.js'],
			version: 2
		},

		{
			label: 'Jazzradio',
			matches: ['*://www.jazzradio.com/*'],
			js: ['connectors/v2/jazzradio.js'],
			version: 2
		},

		{
			label: 'Musicload',
			matches: ['*://www.musicload.de/*'],
			js: ['connectors/v2/musicload.js'],
			version: 2
		},

		{
			label: 'Noon Pacific',
			matches: ['*://www.noonpacific.com/*', '*://noonpacific.com/*'],
			js: ['connectors/v2/noonpacific.js'],
			version: 2
		},

		{
			label: 'SomaFM',
			matches: ['*://somafm.com/player/*'],
			js: ['connectors/v2/somafm.js'],
			version: 2
		},

		{
			label: 'Noisetrade',
			matches: ['*://www.noisetrade.com/*', '*://noisetrade.com/*'],
			js: ['connectors/v2/noisetrade.js'],
			version: 2
		},

		{
			label: 'Free Music Archive',
			matches: ['*://www.freemusicarchive.org/*', '*://freemusicarchive.org/*', '*://www.freemusicarchive.com/*', '*://freemusicarchive.com/*'],
			js: ['connectors/v2/freemusicarchive.js'],
			version: 2
		},

		{
			label: 'musicase',
			matches: ['*://musicase.me/*'],
			js: ['connectors/v2/musicase.js'],
			version: 2
		},

		{
			label: 'Reddit Music Player',
			matches: ['*://reddit.musicplayer.io/'],
			js: ['connectors/v2/redditmusicplayer.js'],
			version: 2
		},

		{
			label: 'kollekt.fm',
			matches: ['*://kollekt.fm/*'],
			js: ['connectors/v2/kollekt.js'],
			version: 2
		},

		{
			label: 'audiosplitter.fm',
			matches: ['*://audiosplitter.fm/*'],
			js: ['connectors/v2/audiosplitter.js'],
			version: 2
		},

		{
			label: 'novoeradio.by',
			matches: ['*://www.novoeradio.by/*'],
			js: ['connectors/v2/novoeradio.js'],
			version: 2
		},

		{
			label: 'Tradiio',
			matches: ['*://tradiio.com/*', '*://*.tradiio.com/*'],
			js: ['connectors/v2/tradiio.js'],
			version: 2
		},

		{
			label: 'Yandex radio',
			matches: ['https://radio.yandex.ru/*'],
			js: ['connectors/v2/yandexradio.js'],
			version: 2
		},

		{
			label: 'Dash Radio',
			matches: ['*://dashradio.com/*'],
			js: ['connectors/v2/dashradio.js'],
			version: 2
		},

		{
			label: 'oplayer',
			matches: ['*://oplayer.org/*'],
			js: ['connectors/v2/jplayer-oplayer.js'],
			version: 2
		},

		{
			label: 'EDM.com',
			matches: ['*://edm.com/*'],
			js: ['connectors/v2/edm.js'],
			version: 2
		},

		{
			label: 'post-player',
			matches: ['*://post-player.org/*'],
			js: ['connectors/v2/jplayer-postplayer.js'],
			version: 2
		},

		{
			label: 'Dream FM',
			matches: ['*://dreamfm.biz/*'],
			js: ['connectors/v2/dreamfm.js'],
			version: 2
		},

		{
			label: 'Radio Paradise',
			matches: ['*://*.radioparadise.com/*'],
			js: ['connectors/v2/radioparadise.js'],
			allFrames: true,
			version: 2
		},

		{
			label: 'beatport - www',
			matches: ['*://www.beatport.com/*'],
			js: ['connectors/v2/beatport-www.js'],
			version: 2
		},

		{
			label: 'themusicninja',
			matches: ['*://www.themusicninja.com/*'],
			js: ['connectors/v2/themusicninja.js'],
			version: 2
		},

		{
			label: 'trntbl.me',
			matches: ['*://*.trntbl.me/*', '*://trntbl.me/*'],
			js: ['connectors/v2/trntblme.js'],
			version: 2
		},

		{
			label: 'wavo.me',
			matches: ['https://wavo.me/*'],
			js: ['connectors/v2/wavome.js'],
			version: 2
		}

	];
});<|MERGE_RESOLUTION|>--- conflicted
+++ resolved
@@ -485,15 +485,16 @@
 		},
 
 		{
-<<<<<<< HEAD
 			label: 'GetWorkDoneMusic',
 			matches: ['*://www.getworkdonemusic.com/*', '*://getworkdonemusic.com/*'],
 			js: ['connectors/v2/getworkdonemusic.js'],
-=======
+			version: 2
+		},
+
+		{
 			label: 'Stereodose',
 			matches: ['*://www.stereodose.com/*'],
 			js: ['connectors/v2/stereodose.js'],
->>>>>>> b6e2d3b5
 			version: 2
 		},
 

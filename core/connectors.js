--- conflicted
+++ resolved
@@ -480,15 +480,16 @@
 		},
 
 		{
-<<<<<<< HEAD
 			label: 'Hype Machine',
 			matches: ['*://hypem.com/*'],
 			js: ['connectors/v2/hypem.js'],
-=======
+			version: 2
+		},
+
+		{
 			label: 'Shuffler.fm',
 			matches: ['*://www.shuffler.fm/*', '*://shuffler.fm/*'],
 			js: ['connectors/v2/shuffler.fm.js'],
->>>>>>> 5fbedf06
 			version: 2
 		},
 

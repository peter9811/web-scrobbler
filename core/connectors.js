--- conflicted
+++ resolved
@@ -460,18 +460,18 @@
 		},
 
 		{
-<<<<<<< HEAD
 			label: 'Bop.fm',
 			matches: ['*://bop.fm/*'],
 			js: ['connectors/v2/bopfm.js'],
 			version: 2
-		}
-=======
+		},
+
+		{
 			label: 'Radionomy',
 			matches: ['*://www.radionomy.com/*'],
 			js: ['connectors/v2/radionomy.js'],
 			version: 2
-		},
->>>>>>> 4cd823ee
+		}
+
 	];
 });
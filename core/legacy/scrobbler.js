'use strict';

/**
 * Last.fm Scrobbler for Chrome
 * by David Sabata
 *
 * https://github.com/david-sabata/Chrome-Last.fm-Scrobbler
 *
 *
 * TODOs
 *
 * - add second validation to nowPlaying request handler or trust the data to be valid?
 *
 */
define([
	'jquery',
	'config',
	'notifications',
	'services/lastfm',
	'services/background-ga',
	'helpers'
], function($, config, notifications, LastFM, GA, helpers) {

	// browser tab with actually scrobbled track
	var nowPlayingTab = null;

	// song structure, filled in nowPlaying phase, (artist, track, album, duration, startTime)
	var song = {};

	// timer to submit the song
	var scrobbleTimeout = null;

	// is scrobbling disabled?
	var disabled = false;



	/**
	 * Default settings & update notification
	 */
	{
<<<<<<< HEAD
	   // use notifications by default
	   if (localStorage.useNotifications == null)
	      localStorage.useNotifications = 1;

	   // no disabled connectors by default
	   if (localStorage.disabledConnectors == null)
	      localStorage.disabledConnectors = JSON.stringify([]);
=======
		// use notifications by default
		if (typeof localStorage.useNotifications === 'undefined') {
			localStorage.useNotifications = 1;
		}

		// no disabled connectors by default
		if (typeof localStorage.disabledConnectors === 'undefined') {
			localStorage.disabledConnectors = JSON.stringify([]);
		}

		// show update popup - based on different version
		if (localStorage.appVersion !== chrome.app.getDetails().version) {
			localStorage.appVersion = chrome.app.getDetails().version;

			// introduce new options if not already set
			if (typeof localStorage.useAutocorrect === 'undefined') {
				localStorage.useAutocorrect = 0;
			}
		}
>>>>>>> 5997fea1
	}


	function reset() {
		console.log('reset called');
		if (scrobbleTimeout !== null) {
			clearTimeout(scrobbleTimeout);
			scrobbleTimeout = null;
		}

		nowPlayingTab = null;
		song = {};
	}


	/**
	 * Creates query string from object properties
	 */
	function createQueryString(params) {
		var parts = [];

		for (var x in params) {
			parts.push(x + '=' + encodeUtf8(params[x]));
		}

		return parts.join('&');
	}


	/**
	 * Encodes the utf8 string to use in parameter of API call
	 */
	function encodeUtf8(s) {
		return encodeURIComponent(s);
	}

	/**
	 * Page action onclick handler. Switches scrobbling off and on
	 * and calls setActionIcon to re-set the icon accordingly
	 */
	function pageActionClicked(tabObj) {
		// switch
		disabled = !disabled;

		// set up new icon
		if (disabled) {
			reset();
			setActionIcon(config.ACTION_DISABLED, tabObj.id);
		} else {
			setActionIcon(config.ACTION_REENABLED, tabObj.id);
		}
	}


	/**
	 * Sets up page action icon, including title and popup
	 *
	 * @param {integer} action one of the ACTION_ constants
	 * @param {integer} tabId
	 */
	function setActionIcon(action, tabId) {

		var tab = tabId ? tabId : nowPlayingTab;
		chrome.pageAction.hide(tab);

		switch (action) {
			case config.ACTION_UNKNOWN:
				chrome.pageAction.setIcon({
					tabId: tab,
					path: config.ICON_UNKNOWN
				});
				chrome.pageAction.setTitle({
					tabId: tab,
					title: 'Song not recognized. Click the icon to correct its title'
				});
				chrome.pageAction.setPopup({
					tabId: tab,
					popup: 'popup.html'
				});
				break;
			case config.ACTION_NOWPLAYING:
				chrome.pageAction.setIcon({
					tabId: tab,
					path: config.ICON_NOTE
				});
				chrome.pageAction.setTitle({
					tabId: tab,
					title: 'Now playing: ' + song.artist + ' - ' + song.track + '\nClick to disable scrobbling'
				});
				chrome.pageAction.setPopup({
					tabId: tab,
					popup: ''
				});
				break;
			case config.ACTION_SCROBBLED:
				chrome.pageAction.setIcon({
					tabId: tab,
					path: config.ICON_TICK
				});
				chrome.pageAction.setTitle({
					tabId: tab,
					title: 'Song has been scrobbled\nClick to disable scrobbling'
				});
				chrome.pageAction.setPopup({
					tabId: tab,
					popup: ''
				});
				break;
			case config.ACTION_DISABLED:
				chrome.pageAction.setIcon({
					tabId: tab,
					path: config.ICON_NOTE_DISABLED
				});
				chrome.pageAction.setTitle({
					tabId: tab,
					title: 'Scrobbling is disabled\nClick to enable'
				});
				chrome.pageAction.setPopup({
					tabId: tab,
					popup: ''
				});
				break;
			case config.ACTION_REENABLED:
				chrome.pageAction.setIcon({
					tabId: tab,
					path: config.ICON_TICK_DISABLED
				});
				chrome.pageAction.setTitle({
					tabId: tab,
					title: 'Scrobbling will continue for the next song'
				});
				chrome.pageAction.setPopup({
					tabId: tab,
					popup: ''
				});
				break;
			case config.ACTION_CONN_DISABLED:
				chrome.pageAction.setIcon({
					tabId: tab,
					path: config.ICON_CONN_DISABLED
				});
				chrome.pageAction.setTitle({
					tabId: tab,
					title: 'Scrobbling for this site is disabled, most likely because the site has changed its layout. Please contact the connector author.'
				});
				chrome.pageAction.setPopup({
					tabId: tab,
					popup: ''
				});
				break;
			case config.ACTION_SITE_RECOGNIZED:
				chrome.pageAction.setIcon({
					tabId: tab,
					path: config.ICON_LOGO
				});
				chrome.pageAction.setTitle({
					tabId: tab,
					title: 'This site is supported for scrobbling'
				});
				chrome.pageAction.setPopup({
					tabId: tab,
					popup: ''
				});
				break;
			case config.ACTION_SITE_DISABLED:
				chrome.pageAction.setIcon({
					tabId: tab,
					path: config.ICON_LOGO
				});
				chrome.pageAction.setTitle({
					tabId: tab,
					title: 'This site is supported, but you disabled it'
				});
				chrome.pageAction.setPopup({
					tabId: tab,
					popup: ''
				});
				break;
		}

		chrome.pageAction.show(tab);
	}


	/**
	 * Retrieves a token and opens a new window for user to authorize it
	 */
	function authorize() {
		notifications.showAuthenticate(LastFM.getAuthUrl);
	}





	/**
	 * Validate song info against last.fm and calls callback with valid song structure
	 * or false in case of failure as parameter
	 */
	function validate(artist, track, callback) {
		// dummy song structure - we dont use it globally yet
		var songObj = helpers.createEmptySong();
		songObj.attr({
			artist: artist,
			track: track
		});

		// setup listening so we can reply to connector
		songObj.bind('attemptedLFMValidation', function(ev, newVal) {
			if (newVal === true) {
				if (songObj.isLFMValid === false) {
					callback(false);
				} else {
					// create plain old song object to maintain compatibility
					var validSong = {
						artist: songObj.artist,
						track: songObj.track,
						duration: songObj.duration * 1000 // legacy api expects miliseconds
					};

					callback(validSong);
				}
			}
		});

		LastFM.loadSongInfo(songObj);
	}



	/**
	 * Tell server which song is playing right now (won't be scrobbled yet!)
	 */
	function nowPlaying(song) {
		console.log('nowPlaying called for %s - %s (%s)', song.artist, song.track, song.album);
		console.log(song);
		if (disabled) {
			console.log('scrobbling disabled; exitting nowPlaying');
			return;
		}

		// if the token/session is not authorized, wait for a while
		var sessionID = LastFM.getSessionID();
		if (sessionID === null) {
			return;
		}

		var params = {
			method: 'track.updatenowplaying',
			track: song.track,
			artist: song.artist,
			api_key: config.apiKey,
			sk: sessionID
		};

		if (typeof song.album !== 'undefined' && song.album !== null) {
			params.album = song.album;
		}
		if (typeof song.duration !== 'undefined' && song.duration !== null) {
			params.duration = song.duration;
		}

		var api_sig = LastFM.generateSign(params);
		var url = config.apiURL + createQueryString(params) + '&api_sig=' + api_sig;

		var http_request = new XMLHttpRequest();
		http_request.open('POST', url, false); // synchronous
		http_request.setRequestHeader('Content-type', 'application/x-www-form-urlencoded');
		http_request.send(params);

		console.log('nowPlaying request: %s', url);
		console.log('nowPlaying response: %s', http_request.responseText);

		var xmlDoc = $.parseXML(http_request.responseText);
		var xml = $(xmlDoc);

		if (xml.find('lfm').attr('status') == 'ok') {
			console.log('now playing %s - %s', song.artist, song.track);

			// Confirm the content_script, that the song is 'now playing'
			chrome.tabs.sendMessage(nowPlayingTab, {
				type: 'nowPlayingOK'
			});

			// Show notification
			notifications.showPlaying(song);

			// Update page action icon
			setActionIcon(config.ACTION_NOWPLAYING);
		} else if (xml.find('lfm error').attr('code') == 9) {
			authorize();
		} else {
			notifications.showError('Please see http://status.last.fm and check if everything is OK');
		}
	}




	/**
	 * Finally scrobble the song, but only if it has been playing long enough.
	 * Cleans global variables 'song', 'playingTab' and 'scrobbleTimeout' on success.
	 */
	function submit() {
		// bad function call
		if (song === null || !song || song.artist === '' || song.track === '' || typeof song.artist === 'undefined' || typeof song.track === 'undefined') {
			reset();
			chrome.tabs.sendMessage(nowPlayingTab, {
				type: 'submitFAIL',
				reason: 'No song'
			});
			return;
		}

		// if the token/session is not authorized, wait for a while
		var sessionID = LastFM.getSessionID();
		if (!sessionID) {
			return;
		}

		console.log('submit called for %s - %s (%s)', song.artist, song.track, song.album);

		var params = {
			method: 'track.scrobble',
			'timestamp[0]': song.startTime,
			'track[0]': song.track,
			'artist[0]': song.artist,
			api_key: config.apiKey,
			sk: sessionID
		};

		if (typeof song.album !== 'undefined' && song.album !== null) {
			params['album[0]'] = song.album;
		}

		if (typeof song.source !== 'undefined' && song.source !== null) {
			params['source[0]'] = song.source;
		}

		if (typeof song.sourceId !== 'undefined' && song.sourceId !== null) {
			params['sourceId[0]'] = song.sourceId;
		}

		var api_sig = LastFM.generateSign(params);
		var url = config.apiURL + createQueryString(params) + '&api_sig=' + api_sig;

		var http_request = new XMLHttpRequest();
		http_request.open('POST', url, false); // synchronous
		http_request.setRequestHeader('Content-type', 'application/x-www-form-urlencoded');
		http_request.send(params);

		if (http_request.status == 200) {
			// Update page action icon
			setActionIcon(config.ACTION_SCROBBLED);

			// stats
			GA.send('event', 'legacy', 'scrobble', song.artist + ' - ' + song.track);

			console.log('submitted %s - %s (%s)', song.artist, song.track, http_request.responseText);

			// Confirm the content script, that the song has been scrobbled
			if (nowPlayingTab) {
				chrome.tabs.sendMessage(nowPlayingTab, {
					type: 'submitOK',
					song: {
						artist: song.artist,
						track: song.track
					}
				});
			}

		} else if (http_request.status == 503) {
			console.log('submit failed %s - %s (%s)', song.artist, song.track, http_request.responseText);
			notifications.showError('Please see http://status.last.fm and check if everything is OK');
		} else {
			var xmlDoc = $.parseXML(http_request.responseText);
			var xml = $(xmlDoc);
			if (xml.find('lfm error').attr('code') == 9) {
				authorize();
			} else {
				console.log('submit failed %s - %s (%s)', song.artist, song.track, http_request.responseText);
				notifications.showError('Please see http://status.last.fm and check if everything is OK');
			}
		}

		// clear the structures awaiting the next song
		reset();
	}



	/**
	 * Extension inferface for content_script
	 */
	function runtimeOnMessageListener(request, sender, sendResponse) {
		switch (request.type) {

			// Called when a new song has started playing. If the artist/track is filled,
			// they have to be already validated! Otherwise they can be corrected from the popup.
			// Also sets up a timout to trigger the scrobbling procedure (when all data are valid)
			case 'nowPlaying':
				console.log('nowPlaying %o', request);

				// do the reset to be sure there is no other timer running
				reset();

				// remember the caller
				nowPlayingTab = sender.tab.id;

				// scrobbling disabled?
				if (disabled) {
					setActionIcon(config.ACTION_DISABLED, nowPlayingTab);
					break;
				}

				// backward compatibility for connectors which dont use currentTime
				if (typeof request.currentTime === 'undefined' || !request.currentTime) {
					request.currentTime = 0;
				}

				// data missing, save only startTime and show the unknown icon
				if (typeof request.artist === 'undefined' || !request.artist || typeof request.track === 'undefined' || !request.track) {
					// fill only the startTime, so the popup knows how to set up the timer
					song = {
						startTime: parseInt(new Date().getTime() / 1000.0) // in seconds
					};

					// if we know something...
					if (typeof request.artist !== 'undefined' && request.artist) {
						song.artist = request.artist;
					}
					if (typeof request.track !== 'undefined' && request.track) {
						song.track = request.track;
					}
					if (typeof request.currentTime !== 'undefined' && request.currentTime) {
						song.currentTime = request.currentTime;
					}
					if (typeof request.duration !== 'undefined' && request.duration) {
						song.duration = request.duration;
					}
					if (typeof request.album !== 'undefined' && request.album) {
						song.album = request.album;
					}
					if (typeof request.sourceId !== 'undefined' && request.sourceId) {
						song.sourceId = request.sourceId;
					}
					if (typeof request.source !== 'undefined' && request.source) {
						song.source = request.source;
					}

					// Update page action icon to 'unknown'
					setActionIcon(config.ACTION_UNKNOWN, sender.tab.id);
				}
				// all data are avaliable and valid, set up the timer
				else {
					// fill the new playing song
					song = {
						artist: request.artist,
						track: request.track,
						currentTime: request.currentTime,
						duration: request.duration,
						startTime: (parseInt(new Date().getTime() / 1000.0) - request.currentTime) // in seconds
					};

					if (typeof request.album !== 'undefined') {
						song.album = request.album;
					}
					if (typeof request.sourceId !== 'undefined' && request.sourceId) {
						song.sourceId = request.sourceId;
					}
					if (typeof request.source !== 'undefined' && request.source) {
						song.source = request.source;
					}


					// make the connection to last.fm service to notify
					nowPlaying(song);

					// The minimum time is 240 seconds or half the
					// track's total length. Subtract the song's
					// current time (for the case of unpausing).
					var min_time = (Math.max(1, Math.min(240, song.duration / 2) - song.currentTime));
					// Set up the timer
					scrobbleTimeout = setTimeout(submit, min_time * 1000);
				}

				sendResponse({});
				break;

				// called when the window closes / unloads before the song can be scrobbled
			case 'reset':
				reset();
				sendResponse({});
				break;

			case 'trackStats':
				// intentionally not used - will be replaced by new connector API
				//_gaq.push(['_trackEvent', request.text]);
				sendResponse({});
				break;

				// do we need this anymore? (content script can use ajax)
			case 'xhr':
				var http_request = new XMLHttpRequest();
				http_request.open('GET', request.url, true);
				http_request.onreadystatechange = function() {
					if (http_request.readyState == 4 && http_request.status == 200) {
						sendResponse({
							text: http_request.responseText
						});
					}
				};
				http_request.send(null);
				break;

				// connector tells us it is disabled
			case 'reportDisabled':
				setActionIcon(config.ACTION_CONN_DISABLED, sender.tab.id);
				break;

				// Checks if the request.artist and request.track are valid and
				// returns false if not or a song structure otherwise (may contain autocorrected values)
			case 'validate':
				// quick deny for bad/incomplete info
				if (!request.artist || !request.track) {
					sendResponse(false);
				}
				// use new API module to validate
				else {
					validate(request.artist, request.track, sendResponse);
				}
				break;


			default:
				console.log('Unknown request: %s', JSON.stringify(request));
		}

		return true;
	}

	// globals to be accessed from popup window
	window.popupApi = {
		getSong: function() {
			return song;
		},
		nowPlaying: nowPlaying,
		submit: submit,
		validate: validate,
		planSubmit: function(minTime) {
			scrobbleTimeout = setTimeout(submit, minTime);
		}
	};



	// public api (used in inject and options)
	return {
		authorize: authorize,
		setActionIcon: setActionIcon,
		runtimeOnMessage: runtimeOnMessageListener,
		onPageActionClicked: pageActionClicked
	};

});<|MERGE_RESOLUTION|>--- conflicted
+++ resolved
@@ -39,15 +39,6 @@
 	 * Default settings & update notification
 	 */
 	{
-<<<<<<< HEAD
-	   // use notifications by default
-	   if (localStorage.useNotifications == null)
-	      localStorage.useNotifications = 1;
-
-	   // no disabled connectors by default
-	   if (localStorage.disabledConnectors == null)
-	      localStorage.disabledConnectors = JSON.stringify([]);
-=======
 		// use notifications by default
 		if (typeof localStorage.useNotifications === 'undefined') {
 			localStorage.useNotifications = 1;
@@ -57,17 +48,6 @@
 		if (typeof localStorage.disabledConnectors === 'undefined') {
 			localStorage.disabledConnectors = JSON.stringify([]);
 		}
-
-		// show update popup - based on different version
-		if (localStorage.appVersion !== chrome.app.getDetails().version) {
-			localStorage.appVersion = chrome.app.getDetails().version;
-
-			// introduce new options if not already set
-			if (typeof localStorage.useAutocorrect === 'undefined') {
-				localStorage.useAutocorrect = 0;
-			}
-		}
->>>>>>> 5997fea1
 	}
 
 

--- conflicted
+++ resolved
@@ -119,7 +119,6 @@
       "js": ["jquery-1.6.1.min.js", "zvooq.js"]
    },
    {
-<<<<<<< HEAD
       "matches": ["*://www.weborama.fm/*"],
       "all_frames": true,
       "js": ["jquery-1.6.1.min.js", "weborama.js"]
@@ -127,11 +126,11 @@
     {
       "matches": ["*://22tracks.com/*"],
       "js": ["jquery-1.6.1.min.js", "22tracks.js"]
-=======
+    },
+    {
       "matches": ["*://megalyrics.ru/*"],
       "all_frames": true,
       "js": ["jquery-1.6.1.min.js", "megalyrics.js"]
->>>>>>> 4084c66b
    }
 
 

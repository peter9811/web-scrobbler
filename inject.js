/**
 * All connectors are defined here, instead of manifest.
 *
 * Matching connector is injected to the page after document_end event.
 *
 * Do not include jQuery - it is included by default.
 *
 *
 * Supported fields:
 *
 *    label
 *          - label to be shown in options to enable/disable the connector
 *          - be careful with renaming, as connector disable state depends on the label
 *
 *    matches
 *          - array of positive matches in format described in Chrome Ext. Dev. guide
 *          - connectors are processed in order and the first match is used; you can use
 *            this behaviour to emulate exclude matches
 *
 *    js
 *          - array of paths of files to be executed
 *          - all executions happen on or after 'document_end'
 *
 *    allFrames (optional)
 *          - boolean value representing InjectDetails.allFrames
 *          - FALSE by default
 *
 */
var connectors = [

    {
        label: "YouTube",
        matches: ["*://www.youtube.com/watch*", "*://www.youtube.com/user/*"],
        js: ["connectors/youtube.js"]
    },

    {
        label: "TTNET Müzik",
        matches: ["*://www.ttnetmuzik.com.tr/*"],
        js: ["connectors/ttnet.js"]
    },

    {
        label: "Thesixtyone",
        matches: ["*://www.thesixtyone.com/*"],
        js: ["connectors/61.js"]
    },

    {
        label: "Google Play Music",
        matches: ["*://play.google.com/music/*"],
        js: ["connectors/googlemusic.js"]
    },

    {
        label: "MySpace",
        matches: ["*://myspace.com/*"],
        js: ["connectors/myspace.js"]
    },

    {
        label: "Pitchfork",
        matches: ["*://pitchfork.com/*", "*://www.pitchfork.com/*"],
        js: ["connectors/pitchfork.js"]
    },

    {
        label: "Fizy",
        matches: ["*://fizy.com/*", "*://fizy.org/*"],
        js: ["connectors/fizy.js"]
    },

    {
        label: "Virgin Radio Turkiye",
        matches: ["*://*.virginradioturkiye.com/*", "*://*.radioeksen.com/*"],
        js: ["connectors/virginradiotr.js"]
    },

    {
        label: "Ghostly Discovery",
        matches: ["http://ghostly.com/discovery/play"],
        js: ["connectors/ghostly.js"]
    },

    {
        label: "Bandcamp",
        matches: ["*://*.bandcamp.com/*"],
        js: ["connectors/bandcamp.js"]
    },

    {
        label: "Jango",
        matches: ["*://www.jango.com/*"],
        js: ["connectors/jango.js", "connectors/jango-dom-inject.js"]
    },

    {
        label: "Pandora",
        matches: ["*://www.pandora.com/*"],
        js: ["connectors/pandora.js"]
    },

    {
        label: "Deezer",
        matches: ["*://www.deezer.com/*"],
        js: ["connectors/deezer.js"]
    },

    {
        label: "SoundCloud",
        matches: ["*://soundcloud.com/*"],
        js: ["connectors/soundcloud.js"]
    },

    {
        label: "Amazon",
        matches: ["*://www.amazon.com/gp/dmusic/mp3/player*", "*://www.amazon.de/gp/dmusic/mp3/player*", "*://www.amazon.es/gp/dmusic/mp3/player*"],
        js: ["connectors/amazon.js"]
    },

    { // DEAD?
        label: "Z-Music",
        matches: ["*://z-music.org/*"],
        js: ["connectors/zmusic.js"]
    },

    {
        label: "VK",
        matches: ["*://vk.com/*"],
        js: ["connectors/vk.js"]
    },

    {
        label: "Zvooq",
        matches: ["*://zvooq.ru/*"],
        js: ["connectors/zvooq.js"]
    },

    {
        label: "Weborama",
        matches: ["*://www.weborama.fm/*"],
        js: ["connectors/weborama.js"],
        allFrames: true
    },

    {
        label: "22 Tracks",
        matches: ["*://22tracks.com/*"],
        js: ["connectors/22tracks.js"]
    },

    {
        label: "Megalyrics",
        matches: ["*://megalyrics.ru/*"],
        js: ["connectors/megalyrics.js"],
        allFrames: true
    },

    {
        label: "iHeart",
        matches: ["*://*.iheart.com/*"],
        js: ["connectors/iheart.js"]
    },

    {
        label: "Indie Shuffle",
        matches: ["*://www.indieshuffle.com/*"],
        js: ["connectors/indieshuffle.js"]
    },

    {
        label: "Tuba.FM",
        matches: ["*://fm.tuba.pl/*"],
        js: ["connectors/tubafm.js"]
    },

    {
        label: "Spotify",
        matches: ["https://play.spotify.com/*"],
        js: ["connectors/spotify.js"]
    },

    {
        label: "Grooveshark",
        matches: ["*://grooveshark.com/*"],
        js: ["connectors/grooveshark.js"]
    },

    {
        label: "Plug.dj",
        matches: ["http://plug.dj/*"],
        js: ["connectors/plugdj.js"]
    },

    {
        label: "Turntable",
        matches: ["*://turntable.fm/*"],
        js: ["connectors/turntable.js"]
    },

    {
        label: "Slacker (iframe)",
        matches: ["*://www.slacker.com/webplayer/index_embed.vm"],
        js: ["connectors/slacker.js"]
    },

    {
        label: "Slacker (main page)",
        matches: ["*://www.slacker.com/*"],
        js: ["connectors/slacker2.js"]
    },

    {
        label: "Daytrotter",
        matches: ["*://www.daytrotter.com/*"],
        js: ["connectors/daytrotter.js"]
    },

    {
        label: "AOL Radio",
        matches: ["*://aolradio.slacker.com/*"],
        js: ["connectors/aolradio.js"]
    },

    {
<<<<<<< HEAD
        label: "HillyDilly",
        matches: ["*://www.hillydilly.com/*"],
        js: ["connectors/hillydilly.js"]
    },
=======
        label: "8tracks",
        matches: ["*://8tracks.com/*"],
        js: ["connectors/8tracks.js"]
    }
>>>>>>> 31c01d45

	{
		label: "Xbox Music",
		matches: ["*://music.xbox.com/*"],
		js: ["connectors/xboxmusic.js"]
	}
    
];


/**
 * Creates regex from single match pattern
 *
 * @author lacivert
 * @param {String} input
 * @returns RegExp
 */
function createPattern(input) {
    if (typeof input !== 'string') return null;
    var match_pattern = '^'
        , regEscape = function (s) {
            return s.replace(/[[^$.|?*+(){}\\]/g, '\\$&');
        }
        , result = /^(\*|https?|file|ftp|chrome-extension):\/\//.exec(input);

    // Parse scheme
    if (!result) return null;
    input = input.substr(result[0].length);
    match_pattern += result[1] === '*' ? 'https?://' : result[1] + '://';

    // Parse host if scheme is not `file`
    if (result[1] !== 'file') {
        if (!(result = /^(?:\*|(\*\.)?([^\/*]+))/.exec(input))) return null;
        input = input.substr(result[0].length);
        if (result[0] === '*') {    // host is '*'
            match_pattern += '[^/]+';
        } else {
            if (result[1]) {         // Subdomain wildcard exists
                match_pattern += '(?:[^/]+\.)?';
            }
            // Append host (escape special regex characters)
            match_pattern += regEscape(result[2]);// + '/';
        }
    }
    // Add remainder (path)
    match_pattern += input.split('*').map(regEscape).join('.*');
    match_pattern += '$';

    return new RegExp(match_pattern);
}


/**
 * @param {String} label
 * @returns boolean
 */
function isConnectorEnabled(label) {
    var disabledArray = JSON.parse(localStorage.disabledConnectors);
    return (disabledArray.indexOf(label) === -1);
}


/**
 * Injects connectors to tabs upon page loading
 */
chrome.tabs.onUpdated.addListener(function (tabId, changeInfo, tab) {
    // wait for the Loaded event
    if (changeInfo.status !== 'complete')
        return;

    // run first available connector
    var anyMatch = !connectors.every(function (connector) {
        var matchOk = false;

        connector.matches.forEach(function (match) {
            matchOk = matchOk || createPattern(match).test(tab.url);
        });

        if (matchOk === true) {
            console.log('connector ' + connector.label + ' matched for ' + tab.url);
            setActionIcon(ACTION_SITE_RECOGNIZED, tabId);

            if (!isConnectorEnabled(connector.label)) {
                setActionIcon(ACTION_SITE_DISABLED, tabId);
                return false; // break forEach
            }

            // Ping the content page to see if the script is already in place.
            // In the future, connectors will have unified interface, so they will all support
            // the 'ping' request. Right now only YouTube supports this, because it
            // is the only site that uses ajax navigation via History API (which is quite hard to catch).
            // Other connectors will work as usual.
            //
            // Sadly there is no way to silently check if the script has been already injected
            // so we will see an error in the background console on load of every supported page
            chrome.tabs.sendMessage(tabId, { type: 'ping' }, function (response) {
                // if the message was sent to a non existing script or the script
                // does not implement the 'ping' message, we get response==undefined;
                if (!response) {
                    console.log('-- loaded for the first time, injecting the scripts');

                    // inject all scripts and jQuery, use slice to avoid mutating
                    var scripts = connector.js.slice(0);
                    scripts.unshift(JQUERY_PATH);

                    scripts.forEach(function (jsFile) {
                        var injectDetails = {
                            file: jsFile,
                            allFrames: connector.allFrames ? connector.allFrames : false
                        };
                        chrome.tabs.executeScript(tabId, injectDetails);
                    });
                }
                else {
                    console.log('-- subsequent ajax navigation, the scripts are already injected');
                }
            });

        }

        return !matchOk;
    });

    // hide page action if there is no match
    if (!anyMatch) {
        chrome.pageAction.hide(tabId);
    }
});<|MERGE_RESOLUTION|>--- conflicted
+++ resolved
@@ -223,24 +223,23 @@
     },
 
     {
-<<<<<<< HEAD
         label: "HillyDilly",
         matches: ["*://www.hillydilly.com/*"],
         js: ["connectors/hillydilly.js"]
     },
-=======
+
+	{
+		label: "Xbox Music",
+		matches: ["*://music.xbox.com/*"],
+		js: ["connectors/xboxmusic.js"]
+	},
+
+    {
         label: "8tracks",
         matches: ["*://8tracks.com/*"],
         js: ["connectors/8tracks.js"]
     }
->>>>>>> 31c01d45
-
-	{
-		label: "Xbox Music",
-		matches: ["*://music.xbox.com/*"],
-		js: ["connectors/xboxmusic.js"]
-	}
-    
+
 ];
 
 

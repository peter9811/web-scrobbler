// State for event handlers
var state = 'init';

// Used only to remember last song title
var clipTitle = '';  

// Timeout to scrobble track ater minimum time passes
var scrobbleTimeout = null;

// Glabal constant for the song container ....
var CONTAINER_SELECTOR = '#playerSongInfo';


$(function(){   
	$(CONTAINER_SELECTOR).live('DOMSubtreeModified', function(e) {

		if ($(CONTAINER_SELECTOR).length > 0) {
			updateNowPlaying();
			return;    
		}

   });
   
   console.log("Last.fm Scrobbler: starting Google Music connector")
   
   // first load
   updateNowPlaying();
});

/**
 * Called every time we load a new song
 */ 
function updateNowPlaying(){
    var parsedInfo = parseInfo();
    artist   = parsedInfo['artist']; 	//global
    track    = parsedInfo['track'];	//global
    duration = parsedInfo['duration']; 	//global
	
    if (artist == '' || track == '' || duration == 0) {return;}
    
    // check if the same track is being played and we have been called again
    // if the same track is being played we return
    if (clipTitle == track) {
	return;
    }
    clipTitle = track;
    
    chrome.extension.sendRequest({type: 'validate', artist: artist, track: track}, function(response) {
	if (response != false) {
	    chrome.extension.sendRequest({type: 'nowPlaying', artist: artist, track: track, duration: duration});
	}
         // on failure send nowPlaying 'unknown song'
         else {
            chrome.extension.sendRequest({type: 'nowPlaying', duration: duration});
         }
    });
}


function parseInfo() {
    var artist   = '';
    var track    = '';
    var duration = 0;

    // Get artist and song names
    var artistValue = $("div#player-artist").text();
    var trackParent = $("div#playerSongTitle");
    var durationValue = $("span#duration").text();
    
    try {
<<<<<<< HEAD
        if (null != artistParent) {
            artist = $("div.fade-out-content", artistParent).text();
            artist = artist.replace(/^\s+|\s+$/g,'');
=======
        if (null != artistValue) {
            artist = artistValue.replace(/^\s+|\s+$/g,'');
>>>>>>> 90932477
        }
        if (null != trackParent) {
            track = $("div.fade-out-content", trackParent).text();
            track = track.replace(/^\s+|\s+$/g,'');
        }
        if (null != durationValue) {
            duration = parseDuration(durationValue);
        }
    } catch(err) {
        return {artist: '', track: '', duration: 0};
    }
    
	//console.log("artist: " + artist + ", track: " + track + ", duration: " + duration);
	
    return {artist: artist, track: track, duration: duration};
}

function parseDuration(artistTitle) {
	try {
		match = artistTitle.match(/\d+:\d+/g)[0]

		mins    = match.substring(0, match.indexOf(':'));
		seconds = match.substring(match.indexOf(':')+1);
		return parseInt(mins*60) + parseInt(seconds);
	} catch(err){
		return 0;
	}
}


/**
 * Simply request the scrobbler.js to submit song previusly specified by calling updateNowPlaying()
 */ 
function scrobbleTrack() {
   // stats
   chrome.extension.sendRequest({type: 'trackStats', text: 'The Google Music song scrobbled'});
   
   // scrobble
   chrome.extension.sendRequest({type: 'submit'});
}



/**
 * Listen for requests from scrobbler.js
 */ 
chrome.extension.onRequest.addListener(
	function(request, sender, sendResponse) {
		switch(request.type) {
    	// called after track has been successfully marked as 'now playing' at the server
      case 'nowPlayingOK':
         /*
        var min_time = (240 < (duration/2)) ? 240 : (duration/2); //The minimum time is 240 seconds or half the track's total length. Duration comes from updateNowPlaying()
        
				// cancel any previous timeout
        if (scrobbleTimeout != null)
      		clearTimeout(scrobbleTimeout);
               
       		// set up a new timeout
        	scrobbleTimeout = setTimeout(function(){setTimeout(scrobbleTrack, 2000);}, min_time*1000); 
            */
          break;
            
        // not used yet
        case 'submitOK':
       		break;

        // not used yet
        case 'submitFAIL':
          break; 
    }
	}
);<|MERGE_RESOLUTION|>--- conflicted
+++ resolved
@@ -68,14 +68,8 @@
     var durationValue = $("span#duration").text();
     
     try {
-<<<<<<< HEAD
-        if (null != artistParent) {
-            artist = $("div.fade-out-content", artistParent).text();
-            artist = artist.replace(/^\s+|\s+$/g,'');
-=======
         if (null != artistValue) {
             artist = artistValue.replace(/^\s+|\s+$/g,'');
->>>>>>> 90932477
         }
         if (null != trackParent) {
             track = $("div.fade-out-content", trackParent).text();
